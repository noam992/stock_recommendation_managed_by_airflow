from airflow import DAG
from airflow.operators.python import PythonOperator
from datetime import datetime
import pandas as pd
import logging
import sys
import os
from email.mime.multipart import MIMEMultipart
from email.mime.text import MIMEText
from email.header import Header
import smtplib

logging.basicConfig(level=logging.INFO, format='%(asctime)s - %(message)s', datefmt='%Y-%m-%d %H:%M:%S')
logger = logging.getLogger(__name__)


# Add the parent directory to sys.path to import the main function
sys.path.append(os.path.join(os.path.dirname(__file__), '..'))
from plugins.finviz_pattern_list import main as create_stock_list
from plugins.finviz_capture_graph import main as capture_finviz_graphs, capture_single_finviz_graph
from plugins.finviz_line_values import main as extract_finviz_line_values, extract_single_finviz_avg_line_values
from plugins.metrics import main as calculate_metrics, calculate_single_stock_metrics, filter_to_relevant_stocks
from plugins.backtesting_analysis import main as calculate_backtest_strategy, calculate_single_backtest_strategy
from plugins.graphs import main as create_graphs
from plugins.google_services import main as upload_files_to_drive
from plugins.past_trend_analyzer import main as calculate_past_trends


def clean_directories(directories):
    for directory in directories:
        if os.path.exists(directory):
            for filename in os.listdir(directory):
                file_path = os.path.join(directory, filename)
                try:
                    if os.path.isfile(file_path):
                        os.unlink(file_path)
                        logger.info(f"Deleted file: {file_path}")
                except Exception as e:
                    logger.error(f"Error deleting {file_path}: {e}")


def send_email(filename, sender_email, sender_password, email_recipients):
    msg = MIMEMultipart()
    msg['From'] = sender_email
    msg['To'] = ', '.join(email_recipients)
    msg['Subject'] = Header(f'Stock List Report - {datetime.now().strftime("%Y-%m-%d")}', 'utf-8')

    # Attach the CSV file
    with open(filename, 'rb') as f:
        attachment = MIMEText(f.read().decode('utf-8'), 'csv', 'utf-8')
        attachment.add_header('Content-Disposition', 'attachment', filename='stocks_list.csv')
        msg.attach(attachment)

    # Attach all images from the output folder
    output_folder = 'assets/output'
    for image_file in os.listdir(output_folder):
        if image_file.lower().endswith(('.png', '.jpg', '.jpeg')):
            image_path = os.path.join(output_folder, image_file)
            with open(image_path, 'rb') as f:
                img_attachment = MIMEText(f.read(), 'base64', 'utf-8')
                img_attachment.add_header('Content-Disposition', 'attachment', filename=image_file)
                img_attachment.add_header('Content-Type', 'image/png')
                msg.attach(img_attachment)

    try:
        with smtplib.SMTP(host='smtp.gmail.com', port=587) as smtp:     
            smtp.ehlo()
            smtp.starttls() 
            smtp.login(sender_email, sender_password)
            smtp.send_message(msg)
            logger.info(f"Email sent with CSV and image attachments to {email_recipients}")
    except Exception as e:
        logger.error(f"An error occurred while sending the email: {e}")
        raise


# Define the DAG
with DAG('stock_recommendation',
    description='Stock recommendation DAG using FinViz data',
    schedule_interval='0 13 * * *',  # Run at 4 PM daily (16:00 israel time)
    start_date=datetime(2024, 1, 1),
    catchup=False) as dag:


    clean_directories_task = PythonOperator(
        task_id='clean_directories_task',
        python_callable=clean_directories,
        op_kwargs={
            'directories': ['assets/images', 'assets/output']
        }
    )

    create_stock_list_task = PythonOperator(
        task_id='create_stock_list_task',
        python_callable=create_stock_list,
        op_kwargs={
            'patterns': ['ta_p_channel', 'ta_p_channelup', 'ta_p_channeldown'],
            'market_cap': 'large',
<<<<<<< HEAD
            'manual_tickers': ["ON"], # ['AMZN', 'GOOGL', 'MSFT', 'NVDA', 'TSLA', 'JPM', 'V', 'JNJ', 'WMT', 'PG', 'DIS', 'NFLX', 'ADBE', 'SPY', 'QQQ', 'XOM', 'TLT', 'GLD', 'META', 'AMD', 'COIN', 'MARA', 'MU', 'SBUX', 'DVN', 'PLTR'],
=======
            'manual_tickers': ['AMZN', 'GOOGL', 'MSFT', 'NVDA', 'TSLA', 'JPM', 'V', 'JNJ', 'WMT', 'PG', 'DIS', 'NFLX', 'ADBE', 'SPY', 'QQQ', 'XOM', 'TLT', 'GLD', 'META', 'AMD', 'COIN', 'MARA', 'MU', 'SBUX', 'DVN', 'PLTR'],
>>>>>>> ab7c0228
            'filename': 'assets/stocks_list.csv'
        }
    )

    capture_finviz_graphs_task = PythonOperator(
        task_id='capture_finviz_graphs_task',
        python_callable=capture_finviz_graphs,
        op_kwargs={
            'filename': 'assets/stocks_list.csv',
            'image_folder': 'assets/images'
        }
    )

    extract_finviz_avg_support_line_value_task = PythonOperator(
        task_id='extract_finviz_avg_support_line_value_task',
        python_callable=extract_finviz_line_values,
        op_kwargs={
            'filename': 'assets/stocks_list.csv',
            'image_folder': 'assets/images',
            'line_name': 'support',
            'color_rgb': (37, 111, 149),
            'covered_line_rgb': (0, 165, 255)
        }
    )

    extract_finviz_avg_resistance_line_value_task = PythonOperator(
        task_id='extract_finviz_avg_resistance_line_value_task',
        python_callable=extract_finviz_line_values,
        op_kwargs={
            'filename': 'assets/stocks_list.csv',
            'image_folder': 'assets/images',
            'line_name': 'resistance',
            'color_rgb': (142, 73, 156),
            'covered_line_rgb': (0, 165, 255)
        }
    )

    calculate_metrics_task = PythonOperator(
        task_id='calculate_metrics_task',
        python_callable=calculate_metrics,
        op_kwargs={
            'filename': 'assets/stocks_list.csv'
        }
    )

    calculate_backtest_strategy_task = PythonOperator(
        task_id='calculate_backtest_strategy_task',
        python_callable=calculate_backtest_strategy,
        op_kwargs={
            'filename': 'assets/stocks_list.csv'
        }
    )

    calculate_past_trends_task = PythonOperator(
        task_id='calculate_past_trends_task',
        python_callable=calculate_past_trends,
        op_kwargs={
            'filename': 'assets/stocks_list.csv'
        }
    )

    filter_to_relevant_stocks_task = PythonOperator(
        task_id='filter_to_relevant_stocks_task',
        python_callable=filter_to_relevant_stocks,
        op_kwargs={
            'filename': 'assets/stocks_list.csv'
        }
    )

    create_graphs_task = PythonOperator(
        task_id='create_graphs_task',
        python_callable=create_graphs,
        op_kwargs={
            'filename': 'assets/stocks_list_filter.csv',
            'image_folder': 'assets/output'
        }
    )


    # upload_csv_to_drive_task = PythonOperator(
    #     task_id='upload_csv_to_drive_task',
    #     python_callable=upload_files_to_drive,
    #     op_kwargs={
    #         'file_type': 'csv',
    #         'file_dir': 'assets/stocks_list_filter.csv',
    #         'drive_folder_id': 'https://docs.google.com/spreadsheets/d/1w1_v4Pc_joAh9ymCGri0jJVSSIg-_3NzBOpR62Mu37s/edit?gid=0#gid=0',
    #         'credential_dir': 'assets/credentials/safe-trade-byai-1ad3bbad3477.json'
    #     }
    # )

    # upload_images_to_drive_task = PythonOperator(
    #     task_id='upload_images_to_drive_task',
    #     python_callable=upload_files_to_drive,
    #     op_kwargs={
    #         'file_type': 'img',
    #         'file_dir': 'assets/output',
    #         'drive_folder_id': '1NyxrwJCL77pSmtyP_fIwAayt73KCIf_s',
    #         'credential_dir': 'assets/credentials/safe-trade-byai-1ad3bbad3477.json'
    #     }
    # )

    send_email_task = PythonOperator(
        task_id='send_email_task',
        python_callable=send_email,
        op_kwargs={
            'filename': 'assets/stocks_list_filter.csv',
            'sender_email': 'safe.trade.byai@gmail.com',
            'sender_password': 'qrix vafb obge ezbu',
            'email_recipients': ['noam.konja@gmail.com']
        }
    )

clean_directories_task >> create_stock_list_task >> capture_finviz_graphs_task >> extract_finviz_avg_support_line_value_task >> extract_finviz_avg_resistance_line_value_task >> calculate_metrics_task >> calculate_backtest_strategy_task >> calculate_past_trends_task >> filter_to_relevant_stocks_task >> create_graphs_task >> send_email_task
# clean_directories_task >> create_stock_list_task >> capture_finviz_graphs_task >> extract_finviz_avg_support_line_value_task >> extract_finviz_avg_resistance_line_value_task >> calculate_metrics_task >> calculate_backtest_strategy_task >> calculate_past_trends_task >> filter_to_relevant_stocks_task >> create_graphs_task >> upload_csv_to_drive_task >> upload_images_to_drive_task >> send_email_task
<|MERGE_RESOLUTION|>--- conflicted
+++ resolved
@@ -96,11 +96,7 @@
         op_kwargs={
             'patterns': ['ta_p_channel', 'ta_p_channelup', 'ta_p_channeldown'],
             'market_cap': 'large',
-<<<<<<< HEAD
-            'manual_tickers': ["ON"], # ['AMZN', 'GOOGL', 'MSFT', 'NVDA', 'TSLA', 'JPM', 'V', 'JNJ', 'WMT', 'PG', 'DIS', 'NFLX', 'ADBE', 'SPY', 'QQQ', 'XOM', 'TLT', 'GLD', 'META', 'AMD', 'COIN', 'MARA', 'MU', 'SBUX', 'DVN', 'PLTR'],
-=======
             'manual_tickers': ['AMZN', 'GOOGL', 'MSFT', 'NVDA', 'TSLA', 'JPM', 'V', 'JNJ', 'WMT', 'PG', 'DIS', 'NFLX', 'ADBE', 'SPY', 'QQQ', 'XOM', 'TLT', 'GLD', 'META', 'AMD', 'COIN', 'MARA', 'MU', 'SBUX', 'DVN', 'PLTR'],
->>>>>>> ab7c0228
             'filename': 'assets/stocks_list.csv'
         }
     )
